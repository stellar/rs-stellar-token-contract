--- conflicted
+++ resolved
@@ -15,12 +15,8 @@
 
 [dependencies]
 ed25519-dalek = { version = "1.0.1", optional = true }
-<<<<<<< HEAD
 num-bigint = { version = "0.4", optional = true }
 stellar-contract-sdk = { git = "https://github.com/stellar/rs-stellar-contract-sdk", rev = "9165a7f1" }
-=======
-stellar-contract-sdk = { git = "https://github.com/stellar/rs-stellar-contract-sdk", rev = "764fc12" }
->>>>>>> ae727a41
 # stellar-contract-sdk = { path = "../rs-stellar-contract-sdk/sdk" }
 
 [dev-dependencies]
