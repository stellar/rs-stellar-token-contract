--- conflicted
+++ resolved
@@ -40,7 +40,6 @@
     - uses: actions/checkout@v3
     - run: rustup update
     - run: rustup target add ${{ matrix.sys.target }}
-<<<<<<< HEAD
     - uses: actions/cache@v3
       with:
         path: |
@@ -58,10 +57,7 @@
           ${{ github.job }}-target-
     - if: github.ref_protected
       run: rm -fr target
-    - run: cargo install --locked --version 0.5.14 cargo-hack
-=======
     - run: cargo install --locked --version 0.5.16 cargo-hack
->>>>>>> 3bb18197
     - run: cargo check --profile ${{ matrix.sys.profile }} --target ${{ matrix.sys.target }} --lib
     - if: matrix.sys.test
       run: cargo hack --feature-powerset check --profile ${{ matrix.sys.profile }} --target ${{ matrix.sys.target }} --bins --tests --examples --benches
